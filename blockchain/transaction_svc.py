--- conflicted
+++ resolved
@@ -85,12 +85,7 @@
                       str(sys.exc_info()[1]))
             self.clear()
             self.set_txn_status(log, 400)
-<<<<<<< HEAD
-            self.write(format_error(
-                "invalid input", "ERROR: malformed json\nDocumentation for transaction format can be found at \nhttps://github.com/dragonchain/dragonchain/blob/master/docs/transaction.md"))
-=======
             self.write(format_error("invalid input", "ERROR: malformed json\nDocumentation for transaction format can be found at \nhttps://github.com/dragonchain/dragonchain/blob/master/docs/transaction.md"))
->>>>>>> c3a619e4
             return
 
         try:
