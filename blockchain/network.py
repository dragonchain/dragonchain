--- conflicted
+++ resolved
@@ -42,8 +42,6 @@
 from apscheduler.schedulers.background import BackgroundScheduler
 from apscheduler.triggers.cron import CronTrigger
 from blockchain.db.postgres import network_db as net_dao
-<<<<<<< HEAD
-=======
 from blockchain.db.postgres import vr_transfers_db
 from blockchain.db.postgres import verification_db
 from blockchain.db.postgres import sub_to_db
@@ -51,21 +49,13 @@
 from blockchain.db.postgres import transaction_db
 from blockchain.db.postgres import sub_vr_backlog_db as sub_vr_backlog_db
 from blockchain.db.postgres import sub_vr_transfers_db
->>>>>>> 68cef177
 
 import gen.messaging.BlockchainService as BlockchainService
 import gen.messaging.ttypes as message_types
 import db.postgres.postgres as pg
 
-<<<<<<< HEAD
-from blockchain.util.thrift_conversions import convert_to_thrift_transaction, \
-                                               convert_to_thrift_record, \
-                                               thrift_record_to_dict, \
-                                               thrift_transaction_to_dict
-=======
 from blockchain.util import thrift_conversions as thrift_converter
 from blockchain.util.crypto import validate_subscription
->>>>>>> 68cef177
 
 from thrift import Thrift
 from thrift.transport import TSocket
@@ -134,6 +124,7 @@
         # TODO: enter as cmd line arg
         self.public_key = None
         self.proof = None
+        self.last_transfer_time = 0
 
     def __eq__(self, other):
             return hash(self.node_id) == hash(other.node_id)
@@ -154,10 +145,12 @@
         # phase_type => {nodes} (dictionary of connected nodes)
         self.peer_dict = {}
         self.config = None
-        # list of connected nodes
+        # set of connected nodes
         self.connections = set()
         self.phases = int(phases)
         self.processing_node = processing_node
+        # defaults to 15 minutes (900 seconds)
+        self.receipt_request_time = 900
         """ Load configured nodelist """
         logger().info('loading network config...')
         self.load_config()
@@ -189,6 +182,8 @@
         self.this_node.port = int(self.port)
         self.this_node.owner = self.config[OWNER_PROPERTY_KEY]
         self.this_node.node_id = self.config[NODE_ID_PROPERTY_KEY]
+        if "receipt_request_time" in self.config:
+            self.receipt_request_time = self.config["receipt_request_time"]
         self.this_node.phases = int(self.phases)
 
     def start_service_handler(self):
@@ -203,16 +198,14 @@
         logger().info('server started.')
 
     def schedule_tasks(self):
+        """ scheduled tasks that run every x seconds """
         scheduler = BackgroundScheduler()
 
         scheduler.add_job(self.refresh_registered, CronTrigger(second='*/5'))
         scheduler.add_job(self.refresh_unregistered, CronTrigger(second='*/60'))
         scheduler.add_job(self.connect, CronTrigger(second='*/5'))
-<<<<<<< HEAD
-=======
         scheduler.add_job(self.timed_receipt_request, CronTrigger(second='*/300'))
         scheduler.add_job(self.subscription_feed, CronTrigger(second='*/5'))
->>>>>>> 68cef177
         scheduler.start()
 
     def refresh_registered(self):
@@ -405,7 +398,7 @@
                             template = "An exception of type {0} occurred. Arguments:\n{1!r}"
                             message = template.format(type(ex).__name__, ex.args)
                             logger().warning(message)
-                        transport.close
+                        transport.close()
                         print(node_to_connect.node_id + ' rejected outbound connection request.')
 
             except Exception as ex:
@@ -429,28 +422,11 @@
 
     def phase_1_broadcast(self, block_info, phase_type):
         """ sends phase_1 information for phase_2 execution """
-        phase_1_msg = self.get_p1_message(block_info)
+        phase_1_msg = thrift_converter.get_p1_message(block_info)
+        ver_ids = []
 
         for node in self.peer_dict[phase_type]:
             try:
-<<<<<<< HEAD
-                node.client.phase_1_message(phase_1_msg)
-            except:
-                logger().warning('failed to submit to node %s', node.node_id)
-                continue
-
-    def get_p1_message(self, block_info):
-        """ returns thrift phase 1 message structure """
-        verification_record = block_info['verification_record']
-        transactions = map(convert_to_thrift_transaction, verification_record['verification_info'])
-        verification_record = convert_to_thrift_record(verification_record)
-
-        phase_1_msg = message_types.Phase_1_msg()
-        phase_1_msg.record = verification_record
-        phase_1_msg.transactions = transactions
-
-        return phase_1_msg
-=======
                 ver_ids += node.client.phase_1_message(phase_1_msg)
                 vrs = self.get_vrs(node, ver_ids)
                 record = message_types.VerificationRecord()
@@ -461,72 +437,37 @@
                 template = "An exception of type {0} occurred. Arguments:\n{1!r}"
                 message = template.format(type(ex).__name__, ex.args)
                 logger().warning(message)
->>>>>>> 68cef177
 
     def phase_2_broadcast(self, block_info, phase_type):
         """ sends phase_2 information for phase_3 execution """
-        phase_2_msg = self.get_p2_message(block_info)
+        phase_2_msg = thrift_converter.get_p2_message(block_info)
+        ver_ids = []
 
         for node in self.peer_dict[phase_type]:
             try:
-<<<<<<< HEAD
-                node.client.phase_2_message(phase_2_msg)
-=======
                 ver_ids += node.client.phase_2_message(phase_2_msg)
                 vrs = self.get_vrs(node, ver_ids)
                 self.resolve_data(vrs, 2)
->>>>>>> 68cef177
             except:
                 logger().warning('failed to submit to node %s', node.node_id)
                 continue
 
-    def get_p2_message(self, block_info):
-        """returns thrift phase 2 message structure """
-        verification_record = block_info['verification_record']
-        verification_info = verification_record['verification_info']
-
-        phase_2_msg = message_types.Phase_2_msg()
-        phase_2_msg.record = convert_to_thrift_record(verification_record)
-        phase_2_msg.valid_txs = map(convert_to_thrift_transaction, verification_info['valid_txs'])
-        phase_2_msg.invalid_txs = map(convert_to_thrift_transaction, verification_info['invalid_txs'])
-        phase_2_msg.business = verification_info['business']
-        phase_2_msg.deploy_location = verification_info['deploy_location']
-
-        return phase_2_msg
-
     def phase_3_broadcast(self, block_info, phase_type):
         """ send phase_3 information for phase_4 execution """
-        phase_3_msg = self.get_p3_message(block_info)
+        phase_3_msg = thrift_converter.get_p3_message(block_info)
+        ver_ids = []
 
         for node in self.peer_dict[phase_type]:
             try:
-<<<<<<< HEAD
-                node.client.phase_3_message(phase_3_msg)
-=======
                 ver_ids += node.client.phase_3_message(phase_3_msg)
                 vrs = self.get_vrs(node, ver_ids)
                 self.resolve_data(vrs, 3)
->>>>>>> 68cef177
             except:
                 logger().warning('failed to submit to node %s', node.node_id)
                 continue
 
-<<<<<<< HEAD
-    def get_p3_message(self, block_info):
-        """returns thrift phase 3 message structure """
-        verification_record = block_info['verification_record']
-        verification_info = verification_record['verification_info']
-
-        phase_3_msg = message_types.Phase_3_msg()
-        phase_3_msg.record = convert_to_thrift_record(verification_record)
-        phase_3_msg.p2_count = verification_info['p2_count']
-        phase_3_msg.businesses = verification_info['businesses']
-        phase_3_msg.deploy_locations = verification_info['deploy_locations']
-        phase_3_msg.lower_hashes = verification_info['lower_hashes']
-
-        return phase_3_msg
-
-    # TODO: review this broadcast implementation
+    # TODO: implement this broadcast
+    # TODO: make sure to add in vrs = self.get_vrs(node, ver_ids) self.resolve_data(vrs, 4)
     def phase_4_broadcast(self, block_info, phase_type):
         """ send phase_4 information for phase_5 execution """
         verification_record = block_info['verification_record']
@@ -542,11 +483,6 @@
             except:
                 logger().warning('failed to submit to node %s', node.node_id)
                 continue
-=======
-    # TODO: implement this broadcast
-    # TODO: make sure to add in vrs = self.get_vrs(node, ver_ids) self.resolve_data(vrs, 4)
-    def phase_4_broadcast(self, block_info, phase_type):
-        pass
 
     def timed_receipt_request(self):
         """ time based receipt request """
@@ -707,7 +643,6 @@
             else:
                 rejected += [item]
         return accepted, rejected
->>>>>>> 68cef177
 
     def public_broadcast(self, block_info, phase):
         """ broadcast to phase 5 nodes for public transmission """
@@ -726,13 +661,13 @@
             phase_5_msg = message_types.Phase_5_msg()
 
             if phase == 1:
-                phase_msg = self.get_p1_message(block_info)
+                phase_msg = thrift_converter.get_p1_message(block_info)
                 verification_record.p1 = phase_msg
             elif phase == 2:
-                phase_msg = self.get_p2_message(block_info)
+                phase_msg = thrift_converter.get_p2_message(block_info)
                 verification_record.p2 = phase_msg
             elif phase == 3:
-                phase_msg = self.get_p3_message(block_info)
+                phase_msg = thrift_converter.get_p3_message(block_info)
                 verification_record.p3 = phase_msg
             elif phase == 4:
                 pass
@@ -776,11 +711,12 @@
 
     def remove_inbound_connection(self, pass_phrase):
         node = None
-        if pass_phrase in self.registered_nodes:
-            node = self.registered_node_health.pop(pass_phrase)
-            del self.registered_nodes[pass_phrase]
-            self.incoming_connections -= 1
-        return node
+        if pass_phrase:
+            if pass_phrase in self.registered_nodes:
+                node = self.registered_node_health.pop(pass_phrase)
+                del self.registered_nodes[pass_phrase]
+                self.incoming_connections -= 1
+            return node
 
     def authorize_pass_phrase(self, pass_phrase):
         if pass_phrase not in self.registered_nodes:
@@ -792,20 +728,22 @@
         return True
 
     def register_node(self, node_to_register, pass_phrase):
+        """ register(store) node connecting to this node """
         logger().info('a node is attempting to register')
         connection_authorized = False
-        if self.incoming_connections < self.connection_manager.max_inbound_connections:
+        if pass_phrase and self.incoming_connections < self.connection_manager.max_inbound_connections:
             # TODO: add more authorization logic here in the future
-            self.registered_nodes[pass_phrase] = [node_to_register]
+            self.registered_nodes[pass_phrase] = node_to_register
             connection_authorized = True
             self.incoming_connections += 1
             logger().info('accepted inbound connection from %s', node_to_register.node_id)
 
         return connection_authorized
 
-    def unregister_node(self):
-        node = self.remove_inbound_connection()
-        logger().info('%s severed inbound connection', node.node_id)
+    def unregister_node(self, pass_phrase):
+        if pass_phrase:
+            node = self.remove_inbound_connection(pass_phrase)
+            logger().info('%s severed inbound connection', node.node_id)
 
     def get_node_info(self):
         return self.connection_manager.this_node
@@ -816,59 +754,23 @@
 
     def phase_1_message(self, phase_1):
         """ submit phase_1 block for phase_2 validation_phase """
-        phase_1_info = self.get_phase_1_info(phase_1)
+        phase_1_info = thrift_converter.get_phase_1_info(phase_1)
         self.connection_manager.processing_node.notify(2, phase_1_info=phase_1_info)
-
-    def get_phase_1_info(self, phase_1):
-        """ return dictionary representation of thrift phase 1 """
-        return {
-            RECORD: thrift_record_to_dict(phase_1.record),
-            VERIFICATION_INFO: map(thrift_transaction_to_dict, phase_1.transactions)
-        }
+        return self.get_unsent_transfer_ids(transfer_to=phase_1_info[RECORD]['signature']['signatory'])
 
     def phase_2_message(self, phase_2):
-        phase_2_info = self.get_phase_2_info(phase_2)
+        phase_2_info = thrift_converter.get_phase_2_info(phase_2)
         self.connection_manager.processing_node.notify(3, phase_2_info=phase_2_info)
-
-    def get_phase_2_info(self, phase_2):
-        """ return dictionary representation of thrift phase 2 """
-        return {
-            RECORD: thrift_record_to_dict(phase_2.record),
-            VERIFICATION_INFO: {
-                'valid_txs': map(thrift_transaction_to_dict, phase_2.valid_txs),
-                'invalid_txs': map(thrift_transaction_to_dict, phase_2.invalid_txs),
-                'business': phase_2.business,
-                'deploy_location': phase_2.deploy_location
-            }
-        }
+        return self.get_unsent_transfer_ids(transfer_to=phase_2_info[RECORD]['signature']['signatory'])
 
     def phase_3_message(self, phase_3):
-        phase_3_info = self.get_phase_3_info(phase_3)
+        phase_3_info = thrift_converter.get_phase_3_info(phase_3)
         self.connection_manager.processing_node.notify(4, phase_3_info=phase_3_info)
-
-    def get_phase_3_info(self, phase_3):
-        """ return dictionary representation of thrift phase 3 """
-        return {
-            RECORD: thrift_record_to_dict(phase_3.record),
-            VERIFICATION_INFO: {
-                'lower_hashes': phase_3.lower_hashes,
-                'p2_count': phase_3.p2_count,
-                'businesses': phase_3.businesses,
-                'deploy_locations': phase_3.deploy_locations
-            }
-        }
+        return self.get_unsent_transfer_ids(transfer_to=phase_3_info[RECORD]['signature']['signatory'])
 
     def phase_4_message(self, phase_4):
-        # FIXME: sending phase 4 to phase 5 by default, shouldn't be.
-        phase_4_info = self.get_phase_4_info(phase_4)
-        self.connection_manager.processing_node.notify(5, verification=phase_4_info)
-
-    def get_phase_4_info(self, phase_4):
-        """ return dictionary representation of thrift phase 4 """
-        return {
-            RECORD: thrift_record_to_dict(phase_4.record),
-            VERIFICATION_INFO: phase_4.lower_hash
-        }
+        phase_4_info = thrift_converter.get_phase_4_info(phase_4)
+        return self.get_unsent_transfer_ids(transfer_to=phase_4_info[RECORD]['signature']['signatory'])
 
     def phase_5_message(self, phase_5):
         """ determine which phase type being dealt with, convert thrift to dictionary
@@ -876,15 +778,16 @@
         """
         phase_info = None
         if phase_5.verification_record.p1:
-            phase_info = self.get_phase_1_info(phase_5.verification_record.p1)
+            phase_info = thrift_converter.get_phase_1_info(phase_5.verification_record.p1)
         elif phase_5.verification_record.p2:
-            phase_info = self.get_phase_2_info(phase_5.verification_record.p2)
+            phase_info = thrift_converter.get_phase_2_info(phase_5.verification_record.p2)
         elif phase_5.verification_record.p3:
-            phase_info = self.get_phase_3_info(phase_5.verification_record.p3)
+            phase_info = thrift_converter.get_phase_3_info(phase_5.verification_record.p3)
         elif phase_5.verification_record.p4:
             pass
 
         self.connection_manager.processing_node.notify(5, phase_5_info=phase_info)
+        return []
 
     def get_peers(self):
         """ return list of connections from this node """
@@ -899,8 +802,6 @@
 
         return map(create_node_from_peer, self.connection_manager.connections)
 
-<<<<<<< HEAD
-=======
     def transfer_data(self, pass_phrase, received, unreceived):
         """ mark verifications as sent and return unsent verifications """
         if pass_phrase:
@@ -977,7 +878,6 @@
 
         return unsent_transfer_ids
 
->>>>>>> 68cef177
 if __name__ == '__main__':
     net_dao.reset_data()
     connect1 = ConnectionManager('localhost', sys.argv[1], sys.argv[3])