"""
Copyright 2016 Disney Connected and Advanced Technologies

Licensed under the Apache License, Version 2.0 (the "Apache License")
with the following modification; you may not use this file except in
compliance with the Apache License and the following modification to it:
Section 6. Trademarks. is deleted and replaced with:

     6. Trademarks. This License does not grant permission to use the trade
        names, trademarks, service marks, or product names of the Licensor
        and its affiliates, except as required to comply with Section 4(c) of
        the License and to reproduce the content of the NOTICE file.

You may obtain a copy of the Apache License at

    http://www.apache.org/licenses/LICENSE-2.0

Unless required by applicable law or agreed to in writing, software
distributed under the Apache License with the above modification is
distributed on an "AS IS" BASIS, WITHOUT WARRANTIES OR CONDITIONS OF ANY
KIND, either express or implied. See the Apache License for the specific
language governing permissions and limitations under the Apache License.
"""

__author__ = "Joe Roets, Brandon Kite, Dylan Yelton, Michael Bachtel"
__copyright__ = "Copyright 2016, Disney Connected and Advanced Technologies"
__license__ = "Apache"
__version__ = "2.0"
__maintainer__ = "Joe Roets"
__email__ = "joe@dragonchain.org"

import psycopg2
import psycopg2.extras
from psycopg2.extras import Json
import uuid

from blockchain.qry import format_block_verification
from postgres import get_connection_pool

""" CONSTANTS """
DEFAULT_PAGE_SIZE = 1000
""" SQL QUERIES """
SQL_GET_BY_ID = """SELECT * FROM block_verifications WHERE verification_id = %s"""
SQL_GET_ALL = """SELECT * FROM block_verifications"""
SQL_GET_PRIOR_BLOCK = """SELECT * FROM block_verifications WHERE origin_id = %s AND phase = %s ORDER BY block_id DESC LIMIT 1"""
SQL_GET_ALL_REPLICATION = """SELECT * FROM block_verifications WHERE block_id = %s AND phase < %s AND origin_id = %s ORDER BY block_id DESC"""
SQL_INSERT_QUERY = """
    INSERT INTO block_verifications (
        verification_id,
        verification_ts,
        block_id,
        signature,
        origin_id,
        phase,
        verification_info
    ) VALUES (%s, to_timestamp(%s), %s, %s, %s, %s, %s)"""


def get_cursor_name():
    return str(uuid.uuid4())


def get(verification_id):
    conn = get_connection_pool().getconn()
    try:
        cur = conn.cursor(cursor_factory=psycopg2.extras.DictCursor)
        cur.execute(SQL_GET_BY_ID, (verification_id,))
        result = cur.fetchone()
        cur.close()
        if result:
            result = format_block_verification(result)
        return result
    finally:
        get_connection_pool().putconn(conn)


def get_prior_block(origin_id, phase):
    conn = get_connection_pool().getconn()
    try:
        cur = conn.cursor(cursor_factory=psycopg2.extras.DictCursor)
        cur.execute(SQL_GET_PRIOR_BLOCK, (origin_id, phase))
        result = cur.fetchone()
        cur.close()
        if result:
            result = format_block_verification(result)
        return result
    finally:
        get_connection_pool().putconn(conn)


def get_records(**params):
    """ return verification records with given criteria """
    query = SQL_GET_ALL
    query += """ WHERE"""
    separator_needed = False

    if "block_id" in params:
        query += """ block_id = %(block_id)s"""
        separator_needed = True

    if "origin_id" in params:
        if separator_needed:
            query += """ AND """
        query += """ origin_id = %(origin_id)s"""
        separator_needed = True

    if "phase" in params:
        if separator_needed:
            query += """ AND """
        query += """ phase = %(phase)s"""

    records = []

    conn = get_connection_pool().getconn()
    try:
        cur = conn.cursor(get_cursor_name(), cursor_factory=psycopg2.extras.DictCursor)
        cur.execute(query, params)
        'An iterator that uses fetchmany to keep memory usage down'
        while True:
            results = cur.fetchmany(DEFAULT_PAGE_SIZE)
            if not results:
                break
            for result in results:
                records.append(format_block_verification(result))

        cur.close()
        return records
    finally:
        get_connection_pool().putconn(conn)


def get_all(limit=None, offset=None, **params):
    """ return all verification records matching given parameters """
    query = SQL_GET_ALL
    separator_needed = False
    if params:
        query += """ WHERE"""

<<<<<<< HEAD
    if "block_id" in params and params["block_id"]:
        query += """ block_id = """ + str(params["block_id"])
=======
    if "block_id" in params:
        query += """ block_id = %(block_id)s"""
>>>>>>> 6957a92f
        separator_needed = True

    if "phase" in params and params["phase"]:
        if separator_needed:
            query += """ AND """
        query += """ phase = %(phase)s"""
        separator_needed = True

    if "origin_id" in params and params["origin_id"]:
        if separator_needed:
            query += """ AND """
        query += """ origin_id = %(origin_id)s"""

    if "min_block_id" in params and params["min_block_id"]:
        if separator_needed:
            query += """ AND """
        query += """ block_id >= """ + str(params["min_block_id"])
        separator_needed = True

    if not limit:
        limit = 10

    if limit:
        params["limit"] = limit
        query += """ LIMIT %(limit)s"""

    if offset:
        params["offset"] = offset
        query += """ OFFSET $(offset)s"""

    conn = get_connection_pool().getconn()
    try:
        cur = conn.cursor(get_cursor_name(), cursor_factory=psycopg2.extras.DictCursor)
        cur.execute(query, params)
        'An iterator that uses fetchmany to keep memory usage down'
        while True:
            results = cur.fetchmany(DEFAULT_PAGE_SIZE)
            if not results:
                break
            for result in results:
                yield format_block_verification(result)
        cur.close()
    finally:
        get_connection_pool().putconn(conn)


def get_all_replication(block_id, phase, origin_id):
    """ queries for records matching given block_id, having phase less than given phase,
        and matching origin_id. This is used for retrieving verification records at lower
        phases that match the higher phase record in question. """

    records = []
    conn = get_connection_pool().getconn()
    try:
        cur = conn.cursor(get_cursor_name(), cursor_factory=psycopg2.extras.DictCursor)
        cur.execute(SQL_GET_ALL_REPLICATION, (block_id, phase, origin_id))
        'An iterator that uses fetchmany to keep memory usage down'
        while True:
            results = cur.fetchmany(DEFAULT_PAGE_SIZE)
            if not results:
                break
            for result in results:
                records.append(format_block_verification(result))

        cur.close()
        return records
    finally:
        get_connection_pool().putconn(conn)


def insert_verification(verification_record, verification_id=None):
    if not verification_id:
        verification_id = str(uuid.uuid4())
    values = (
        verification_id,
        verification_record['verification_ts'],
        verification_record["block_id"],
        psycopg2.extras.Json(verification_record["signature"]),
        verification_record["origin_id"],
        verification_record["phase"],
        psycopg2.extras.Json(verification_record["verification_info"])
    )
    conn = get_connection_pool().getconn()
    try:
        cur = conn.cursor()
        cur.execute(SQL_INSERT_QUERY, values)
        conn.commit()
        cur.close()
    finally:
        get_connection_pool().putconn(conn)<|MERGE_RESOLUTION|>--- conflicted
+++ resolved
@@ -136,13 +136,8 @@
     if params:
         query += """ WHERE"""
 
-<<<<<<< HEAD
     if "block_id" in params and params["block_id"]:
-        query += """ block_id = """ + str(params["block_id"])
-=======
-    if "block_id" in params:
         query += """ block_id = %(block_id)s"""
->>>>>>> 6957a92f
         separator_needed = True
 
     if "phase" in params and params["phase"]:
@@ -155,11 +150,12 @@
         if separator_needed:
             query += """ AND """
         query += """ origin_id = %(origin_id)s"""
+        separator_needed = True
 
     if "min_block_id" in params and params["min_block_id"]:
         if separator_needed:
             query += """ AND """
-        query += """ block_id >= """ + str(params["min_block_id"])
+        query += """ block_id >= %(min_block_id)s"""
         separator_needed = True
 
     if not limit:
