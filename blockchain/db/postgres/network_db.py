"""
Copyright 2016 Disney Connected and Advanced Technologies

Licensed under the Apache License, Version 2.0 (the "Apache License")
with the following modification; you may not use this file except in
compliance with the Apache License and the following modification to it:
Section 6. Trademarks. is deleted and replaced with:

     6. Trademarks. This License does not grant permission to use the trade
        names, trademarks, service marks, or product names of the Licensor
        and its affiliates, except as required to comply with Section 4(c) of
        the License and to reproduce the content of the NOTICE file.

You may obtain a copy of the Apache License at

    http://www.apache.org/licenses/LICENSE-2.0

Unless required by applicable law or agreed to in writing, software
distributed under the Apache License with the above modification is
distributed on an "AS IS" BASIS, WITHOUT WARRANTIES OR CONDITIONS OF ANY
KIND, either express or implied. See the Apache License for the specific
language governing permissions and limitations under the Apache License.
"""

__author__ = "Joe Roets, Brandon Kite, Dylan Yelton, Michael Bachtel"
__copyright__ = "Copyright 2016, Disney Connected and Advanced Technologies"
__license__ = "Apache"
__version__ = "2.0"
__maintainer__ = "Joe Roets"
__email__ = "joe@dragonchain.org"


import psycopg2
import psycopg2.extras
import time

from blockchain.qry import format_node

from postgres import get_connection_pool
import uuid

""" CONSTANTS """
# TODO: CONST for interval time, limit - import from file
DEFAULT_PAGE_SIZE = 1000
BIT_LENGTH = 5
MAX_CONN_LIMIT = 5
""" SQL Queries """
SQL_GET_BY_ID = """SELECT * FROM nodes WHERE node_id = %s"""
SQL_GET_ALL = """SELECT * FROM nodes"""
SQL_INSERT = """INSERT into nodes (
                            node_id,
                            create_ts,
                            node_owner,
                            host,
                            port,
                            phases,
                            latency,
                            pass_phrase
                          ) VALUES  (%s, to_timestamp(%s), %s, %s, %s, %s::BIT(5), %s, %s)"""
SQL_UPDATE_CON_START = """UPDATE nodes SET start_conn_ts = to_timestamp(%s), last_activity_ts = to_timestamp(%s), pass_phrase = %s, connection_attempts = NULL, last_conn_attempt_ts = NULL WHERE node_id = %s"""
SQL_UPDATE_CON_ATTEMPTS = """UPDATE nodes SET connection_attempts = COALESCE(connection_attempts, 0) + 1, last_conn_attempt_ts = to_timestamp(%s), start_conn_ts = NULL WHERE node_id = %s"""
SQL_UPDATE_CON_ACTIVITY = """UPDATE nodes SET last_activity_ts = to_timestamp(%s), latency = %s, last_conn_attempt_ts = NULL, connection_attempts = NULL WHERE node_id = %s"""
SQL_FAILED_PING = """UPDATE nodes SET start_conn_ts = NULL, latency = NULL WHERE node_id = %s"""
SQL_RESET_ALL = """UPDATE nodes SET start_conn_ts = NULL, connection_attempts = NULL, last_conn_attempt_ts = NULL, latency = NULL """
SQL_RESET_START = """UPDATE nodes SET start_conn_ts = NULL WHERE node_id = %s """


def insert_node(node):
    node_id = node.node_id
    sql_args = (
        node_id,
        int(time.time()),
        node.owner,
        node.host,
        node.port,
        node.phases,
        node.latency,
        node.pass_phrase
    )
    conn = get_connection_pool().getconn()
    try:
        cur = conn.cursor(cursor_factory=psycopg2.extras.DictCursor)
        cur.execute(SQL_INSERT, sql_args)
        conn.commit()
        cur.close()
        return node_id
    finally:
        get_connection_pool().putconn(conn)


def get_cursor_name():
    return str(uuid.uuid4())


def get_by_phase(phases, limit=None):
    query = SQL_GET_ALL
    multi_param = False
    if phases:
        query += """ WHERE """
        query += """ phases & """ + str(phases) + "::bit(""" + str(BIT_LENGTH) + """) != 0::bit(""" + str(
            BIT_LENGTH) + """) AND connection_attempts IS NULL"""
        multi_param = True

    query += """ ORDER BY priority_level ASC, latency DESC """

    if not limit or limit > MAX_CONN_LIMIT:
        limit = MAX_CONN_LIMIT

    if limit:
        query += """ LIMIT """ + str(limit)

    conn = get_connection_pool().getconn()
    try:
        cur = conn.cursor(get_cursor_name(), cursor_factory=psycopg2.extras.DictCursor)
        cur.execute(query)
        'An iterator that uses fetchmany to keep memory usage down'
        while True:
            results = cur.fetchmany(DEFAULT_PAGE_SIZE)
            if not results:
                break
            for result in results:
                yield format_node(result)
        cur.close()
    finally:
        get_connection_pool().putconn(conn)


def get_unregistered_nodes(limit=None):
    query = SQL_GET_ALL
    # TODO: change to (or lost_conn_attempt_ts < 7 days ago and last_activity < 7 days ago) (5 minutes right now)
    #       should possibly be based upon total unregistered/non-connected nodes and how often this is executed
    # TODO: base time interval based on number of attempts (fibonacci series?)
<<<<<<< HEAD
    query += """ WHERE last_conn_attempt_ts IS NULL OR last_conn_attempt_ts < NOW() - INTERVAL '7 day' """
    query += """ AND start_conn_ts IS NULL AND last_activity_ts < NOW() - INTERVAL '7 day' """
=======
    query += """ WHERE last_conn_attempt_ts IS NULL OR last_conn_attempt_ts < NOW() - INTERVAL '7 days' """
    query += """ AND start_conn_ts IS NULL AND last_activity_ts < NOW() - INTERVAL '7 days' """
>>>>>>> ff843eb1
    query += """ ORDER BY priority_level ASC, last_conn_attempt_ts ASC, connection_attempts ASC """

    if not limit or limit > MAX_CONN_LIMIT:
        limit = MAX_CONN_LIMIT

    if limit:
        query += """ LIMIT """ + str(limit)

    conn = get_connection_pool().getconn()
    try:
        cur = conn.cursor(get_cursor_name(), cursor_factory=psycopg2.extras.DictCursor)
        cur.execute(query)
        'An iterator that uses fetchmany to keep memory usage down'
        while True:
            results = cur.fetchmany(DEFAULT_PAGE_SIZE)
            if not results:
                break
            for result in results:
                yield format_node(result)
        cur.close()
    finally:
        get_connection_pool().putconn(conn)


def update_con_start(node):
    # update connection start time. reset attempts and last attempt time
    sql_args = (
        int(time.time()),  # connection start time
        int(time.time()),  # last activity time
        node.pass_phrase,
        node.node_id)
    execute_db_args(sql_args, SQL_UPDATE_CON_START)


def update_con_attempts(node):
    # increment connection attempts, update last connection attempt time. reset conn success
    sql_args = (
        int(time.time()),  # last attempt time
        node.node_id)
    execute_db_args(sql_args, SQL_UPDATE_CON_ATTEMPTS)


def update_con_activity(node):
    # update node latency and time of last activity
    sql_args = (
        int(time.time()),  # activity time
        node.latency,      # node latency
        node.node_id)
    execute_db_args(sql_args, SQL_UPDATE_CON_ACTIVITY)


def update_failed_ping(node):
    # reset connection start time and latency when registered node fails to ping
    sql_args = (node.node_id,)
    execute_db_args(sql_args, SQL_FAILED_PING)


def reset_data():
    # reset start_conn, latency, conn_attempts, last_attempt_ts on start up (for testing)
    sql_args = (None,)  # last attempt time
    # FIXME: No args needed
    execute_db_args(sql_args, SQL_RESET_ALL)


def reset_start_time(node):
    # reset start_conn_ts to null
    sql_args = (node.node_id,)
    execute_db_args(sql_args, SQL_RESET_START)


def execute_db_args(sql_args, query_type):
    # establish database connection with given args
    conn = get_connection_pool().getconn()
    try:
        cur = conn.cursor(cursor_factory=psycopg2.extras.DictCursor)
        cur.execute(query_type, sql_args)
        conn.commit()
        cur.close()
    finally:
        get_connection_pool().putconn(conn)<|MERGE_RESOLUTION|>--- conflicted
+++ resolved
@@ -130,13 +130,8 @@
     # TODO: change to (or lost_conn_attempt_ts < 7 days ago and last_activity < 7 days ago) (5 minutes right now)
     #       should possibly be based upon total unregistered/non-connected nodes and how often this is executed
     # TODO: base time interval based on number of attempts (fibonacci series?)
-<<<<<<< HEAD
-    query += """ WHERE last_conn_attempt_ts IS NULL OR last_conn_attempt_ts < NOW() - INTERVAL '7 day' """
-    query += """ AND start_conn_ts IS NULL AND last_activity_ts < NOW() - INTERVAL '7 day' """
-=======
     query += """ WHERE last_conn_attempt_ts IS NULL OR last_conn_attempt_ts < NOW() - INTERVAL '7 days' """
     query += """ AND start_conn_ts IS NULL AND last_activity_ts < NOW() - INTERVAL '7 days' """
->>>>>>> ff843eb1
     query += """ ORDER BY priority_level ASC, last_conn_attempt_ts ASC, connection_attempts ASC """
 
     if not limit or limit > MAX_CONN_LIMIT:
