"""
Copyright 2016 Disney Connected and Advanced Technologies

Licensed under the Apache License, Version 2.0 (the "Apache License")
with the following modification; you may not use this file except in
compliance with the Apache License and the following modification to it:
Section 6. Trademarks. is deleted and replaced with:

     6. Trademarks. This License does not grant permission to use the trade
        names, trademarks, service marks, or product names of the Licensor
        and its affiliates, except as required to comply with Section 4(c) of
        the License and to reproduce the content of the NOTICE file.

You may obtain a copy of the Apache License at

    http://www.apache.org/licenses/LICENSE-2.0

Unless required by applicable law or agreed to in writing, software
distributed under the Apache License with the above modification is
distributed on an "AS IS" BASIS, WITHOUT WARRANTIES OR CONDITIONS OF ANY
KIND, either express or implied. See the Apache License for the specific
language governing permissions and limitations under the Apache License.
"""

__author__ = "Joe Roets, Brandon Kite, Dylan Yelton, Michael Bachtel"
__copyright__ = "Copyright 2016, Disney Connected and Advanced Technologies"
__license__ = "Apache"
__version__ = "2.0"
__maintainer__ = "Joe Roets"
__email__ = "joe@dragonchain.org"

import psycopg2
import psycopg2.extras
from psycopg2.extras import Json
import uuid
import time

from blockchain.qry import format_transaction

from postgres import get_connection_pool

""" CONSTANTS """
DEFAULT_PAGE_SIZE = 1000
""" SQL Queries """
SQL_GET_BY_ID = """SELECT * FROM transactions WHERE transaction_id = %s"""
# adding to test querying anything
SQL_GET_ALL = """SELECT * FROM transactions"""
SQL_INSERT = """INSERT into transactions (
                            transaction_id,
                            create_ts,
                            transaction_ts,
                            business_unit,
                            family_of_business,
                            line_of_business,
                            payload,
                            signature,
                            owner,
                            transaction_type,
                            status,
                            actor,
                            entity
                          ) VALUES  (%s, to_timestamp(%s), to_timestamp(%s), %s, %s, %s, %s, %s, %s, %s, %s, %s, %s)"""
SQL_UPDATE = """UPDATE transactions SET status = %s, block_id = %s WHERE transaction_id = %s"""
SQL_FIXATE_BLOCK = """UPDATE transactions 
                            SET status='pending', 
                            block_id=%s
                            WHERE status = 'new' AND 
                            transaction_ts >= to_timestamp(%s) AND
                            transaction_ts <= to_timestamp(%s)"""


def get_cursor_name():
    return str(uuid.uuid4())


def get(txid):
    conn = get_connection_pool().getconn()
    try:
        cur = conn.cursor(cursor_factory=psycopg2.extras.DictCursor)
        cur.execute(SQL_GET_BY_ID, (txid,))
        result = cur.fetchone()
        cur.close()
        if result:
            result = format_transaction(result)
        return result
    finally:
        get_connection_pool().putconn(conn)


def get_all(limit=None, offset=None, **params):
    query = SQL_GET_ALL
    separator_needed = False
    if params:
        query += """ WHERE"""

<<<<<<< HEAD
    if "block_id" in params and params["block_id"]:
        query += """ block_id = """ + str(params["block_id"])
=======
    if "block_id" in params:
        query += """ block_id = %(block_id)s"""
>>>>>>> 6957a92f
        separator_needed = True

    if "transaction_type" in params and params["transaction_type"]:
        if separator_needed:
            query += """ AND """
        query += """ transaction_type = %(transaction_type)s"""
        separator_needed = True

    if "business_unit" in params and params["business_unit"]:
        if separator_needed:
            query += """ AND """
        query += """ business_unit = %(business_unit)s"""
        separator_needed = True

    if "family_of_business" in params and params["family_of_business"]:
        if separator_needed:
            query += """ AND """
<<<<<<< HEAD
        query += """ family_of_business = '""" + str(params["family_of_business"]) + """'"""
=======
        query+= """ family_of_business = %(family_of_business)s"""
>>>>>>> 6957a92f

    if "line_of_business" in params and params["line_of_business"]:
        if separator_needed:
            query += """ AND """
        query += """ line_of_business = %(line_of_business)s"""
        separator_needed = True

    if "signature" in params and params["signature"]:
        if separator_needed:
            query += """ AND """
        query += """ signature = %(signature)s"""
        separator_needed = True

    if "status" in params and params["status"]:
        if separator_needed:
            query += """ AND """
        query += """ status = %(status)s"""
        separator_needed = True

    if "owner" in params and params["owner"]:
        if separator_needed:
            query += """ AND """
        query += """ owner = %(owner)s"""
        separator_needed = True

    if "actor" in params and params["actor"]:
        if separator_needed:
            query += """ AND """
        query += """ actor = %(actor)s"""
        separator_needed = True

    if "entity" in params and params["entity"]:
        if separator_needed:
            query += """ AND"""
        query += """ entity = %(entity)s"""
        separator_needed = True

    if "create_ts" in params:
        if separator_needed:
            query += """ AND"""
        if '-' in params["create_ts"]:
            # if it is timestamp >= UNIX-epoch timecode
            if params["create_ts"].index('-') == 0:
                start_time = time.strftime('%Y-%m-%d %H:%M:%S',time.gmtime(float(params["create_ts"][1:])))
                params["start_time"] = start_time
                query += """ create_ts >= %(start_time)s"""
            elif params["create_ts"].endswith('-'):
                end_time = time.strftime('%Y-%m-%d %H:%M:%S',time.gmtime(float(params["create_ts"][:len(params["create_ts"])-1])))
                params["end_time"] = end_time
                query += """ create_ts <= %(end_time)s"""
            else:
                start_time = time.strftime('%Y-%m-%d %H:%M:%S',time.gmtime(float(params["create_ts"][:params["create_ts"].index('-')])))
                end_time = time.strftime('%Y-%m-%d %H:%M:%S',  time.gmtime(float(params["create_ts"][params["create_ts"].index('-')+1:])))
                params["start_time"] = start_time
                params["end_time"] = end_time
                query += """ create_ts >= %(start_time)s AND create_ts <= %(end_time)s"""
        else:
            cur_time = time.strftime('%Y-%m-%d %H:%M:%S',  time.gmtime(float(params["create_ts"])))
            params["cur_time"] = cur_time
            query += """ create_ts = %(cur_time)s"""
        separator_needed = True

    if "transaction_ts" in params:
        print("transaction_ts")
        if separator_needed:
            query += """ AND"""
        if '-' in params["transaction_ts"]:
            # if it is timestamp >= UNIX-epoch timecode
            if params["transaction_ts"].index('-') == 0:
                start_time = time.strftime('%Y-%m-%d %H:%M:%S', time.gmtime(float(params["transaction_ts"][1:])))
                params["start_time"] = start_time
                query += """ transaction_ts >= %(start_time)s"""
            elif params["transaction_ts"].endswith('-'):
                end_time = time.strftime('%Y-%m-%d %H:%M:%S', time.gmtime(float(params["create_ts"][:len(params["transaction_ts"]) - 1])))
                params["end_time"] = end_time
                query += """ transaction_ts <= %(end_time)s"""
            else:
                start_time = time.strftime('%Y-%m-%d %H:%M:%S',time.gmtime(float(params["create_ts"][:params["transaction_ts"].index('-')])))
                end_time = time.strftime('%Y-%m-%d %H:%M:%S', time.gmtime(float(params["transaction_ts"][params["create_ts"].index('-') + 1:])))
                params["start_time"] = start_time
                params["end_time"] = end_time
                query += """ transaction_ts >= %(start_time)s AND transaction_ts <= %(end_time)s"""
        else:
            cur_time = time.strftime('%Y-%m-%d %H:%M:%S', time.gmtime(float(params["transaction_ts"])))
            params["cur_time"] = cur_time
            query += """ transaction_ts = %(cur_time)s"""
            separator_needed = True
            # not used but left in place to handle future params

    query += """ ORDER BY transaction_ts DESC """

    if not limit:
        limit = 10

    if limit:
        params["limit"] = limit
        query += """ LIMIT %(limit)s"""

    if offset:
        params["offset"] = offset
        query += """ OFFSET $(offset)s"""

    conn = get_connection_pool().getconn()
    try:
        cur = conn.cursor(get_cursor_name(), cursor_factory=psycopg2.extras.DictCursor)
        cur.execute(query, params)
        'An iterator that uses fetchmany to keep memory usage down'
        while True:
            results = cur.fetchmany(DEFAULT_PAGE_SIZE)
            if not results:
                break
            for result in results:
                yield format_transaction(result)
        cur.close()
    finally:
        get_connection_pool().putconn(conn)


def get_subscription_txns(criteria, block_id=None):
    """ retrieve transactions that meet given criteria and have a block_id >= minimum_block_id """
    query = SQL_GET_ALL
    query += """ WHERE """
    separator_needed = False

    if "transaction_type" in criteria:
        query += """ transaction_type = %(transaction_type)s"""
        separator_needed = True

    if "actor" in criteria:
        if separator_needed:
            query += """ AND """
        query += """ actor = %(actor)s"""
        separator_needed = True

    if "entity" in criteria:
        if separator_needed:
            query += """ AND """
        query += """ entity = %(entity)s"""
        separator_needed = True

    if "owner" in criteria:
        if separator_needed:
            query += """ AND """
        query += """ owner = %(owner)s"""
        separator_needed = True

    if block_id:
        if separator_needed:
            query += """ AND """
        query += """ block_id = %(block_id)s"""
        criteria['block_id'] = block_id  # adding for query execution vars

    conn = get_connection_pool().getconn()
    try:
        cur = conn.cursor(get_cursor_name(), cursor_factory=psycopg2.extras.DictCursor)
        cur.execute(query, criteria)
        'An iterator that uses fetchmany to keep memory usage down'
        while True:
            results = cur.fetchmany(DEFAULT_PAGE_SIZE)
            if not results:
                break
            for result in results:
                yield format_transaction(result)
        cur.close()
    finally:
        get_connection_pool().putconn(conn)


def insert_transaction(txn):
    header = txn["header"]
    sql_args = (
        header["transaction_id"],
        header["create_ts"],
        header["transaction_ts"],
        header["business_unit"],
        header["family_of_business"],
        header["line_of_business"],
        Json(txn["payload"]),
        Json(txn["signature"]),
        header["owner"],
        header["transaction_type"],
        "new",
        header.get('actor', ''),
        header.get('entity', '')
    )
    conn = get_connection_pool().getconn()
    try:
        cur = conn.cursor(cursor_factory=psycopg2.extras.DictCursor)
        cur.execute(SQL_INSERT, sql_args)
        conn.commit()
        cur.close()
    finally:
        get_connection_pool().putconn(conn)


def update_transaction(txn):
    header = txn["header"]
    sql_args = (
        header["status"],
        header["block_id"],
        str(header["transaction_id"])
    )
    conn = get_connection_pool().getconn()
    try:
        cur = conn.cursor(cursor_factory=psycopg2.extras.DictCursor)
        cur.execute(SQL_UPDATE, sql_args)
        conn.commit()
        cur.close()
    finally:
        get_connection_pool().putconn(conn)


def fixate_block(start_ts_range, end_ts_range, block_id):
    # get all tx within the previous block
    conn = get_connection_pool().getconn()
    try:
        cur = conn.cursor()
        cur.execute(SQL_FIXATE_BLOCK, (block_id, start_ts_range, end_ts_range))
        conn.commit()
        cur.close()
    finally:
        get_connection_pool().putconn(conn)<|MERGE_RESOLUTION|>--- conflicted
+++ resolved
@@ -61,10 +61,10 @@
                             entity
                           ) VALUES  (%s, to_timestamp(%s), to_timestamp(%s), %s, %s, %s, %s, %s, %s, %s, %s, %s, %s)"""
 SQL_UPDATE = """UPDATE transactions SET status = %s, block_id = %s WHERE transaction_id = %s"""
-SQL_FIXATE_BLOCK = """UPDATE transactions 
-                            SET status='pending', 
+SQL_FIXATE_BLOCK = """UPDATE transactions
+                            SET status='pending',
                             block_id=%s
-                            WHERE status = 'new' AND 
+                            WHERE status = 'new' AND
                             transaction_ts >= to_timestamp(%s) AND
                             transaction_ts <= to_timestamp(%s)"""
 
@@ -93,13 +93,8 @@
     if params:
         query += """ WHERE"""
 
-<<<<<<< HEAD
     if "block_id" in params and params["block_id"]:
-        query += """ block_id = """ + str(params["block_id"])
-=======
-    if "block_id" in params:
         query += """ block_id = %(block_id)s"""
->>>>>>> 6957a92f
         separator_needed = True
 
     if "transaction_type" in params and params["transaction_type"]:
@@ -117,11 +112,7 @@
     if "family_of_business" in params and params["family_of_business"]:
         if separator_needed:
             query += """ AND """
-<<<<<<< HEAD
-        query += """ family_of_business = '""" + str(params["family_of_business"]) + """'"""
-=======
         query+= """ family_of_business = %(family_of_business)s"""
->>>>>>> 6957a92f
 
     if "line_of_business" in params and params["line_of_business"]:
         if separator_needed:
