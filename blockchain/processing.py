"""
Copyright 2016 Disney Connected and Advanced Technologies

Licensed under the Apache License, Version 2.0 (the "Apache License")
with the following modification; you may not use this file except in
compliance with the Apache License and the following modification to it:
Section 6. Trademarks. is deleted and replaced with:

     6. Trademarks. This License does not grant permission to use the trade
        names, trademarks, service marks, or product names of the Licensor
        and its affiliates, except as required to comply with Section 4(c) of
        the License and to reproduce the content of the NOTICE file.

You may obtain a copy of the Apache License at

    http://www.apache.org/licenses/LICENSE-2.0

Unless required by applicable law or agreed to in writing, software
distributed under the Apache License with the above modification is
distributed on an "AS IS" BASIS, WITHOUT WARRANTIES OR CONDITIONS OF ANY
KIND, either express or implied. See the Apache License for the specific
language governing permissions and limitations under the Apache License.
"""

__author__ = "Joe Roets, Brandon Kite, Dylan Yelton, Michael Bachtel"
__copyright__ = "Copyright 2016, Disney Connected and Advanced Technologies"
__license__ = "Apache"
__version__ = "2.0"
__maintainer__ = "Joe Roets"
__email__ = "joe@dragonchain.org"

from blockchain.block import Block, \
    BLOCK_FIXATE_OFFSET, \
    BLOCK_INTERVAL, \
    get_block_time, \
    get_current_block_id

from blockchain.util.crypto import valid_transaction_sig, sign_verification_record, validate_verification_record, deep_hash

from db.postgres import transaction_db
from db.postgres import verfication_db
from db.postgres import postgres

import network

from apscheduler.schedulers.background import BackgroundScheduler
from apscheduler.triggers.cron import CronTrigger

import logging
import argparse
import time

# TODO increase these for network sizing and later deliver via blockchain
P2_COUNT_REQ = 1
P2_BUS_COUNT_REQ = 1
P2_LOC_COUNT_REQ = 1

BLOCK_ID = 'block_id'
ORIGIN_ID = 'origin_id'

PHASE = 'phase'

SIGNATURE = 'signature'
HASH = 'hash'


def logger(name="verifier-service"):
    return logging.getLogger(name)


class ProcessingNode(object):
    PHASE_1_NAME = 'approval_phase'
    PHASE_2_NAME = 'validation_phase'
    PHASE_3_NAME = 'notary_phase'
    PHASE_4_NAME = 'internal_audit_phase'
    PHASE_5_NAME = 'external_audit_phase'

    def __init__(self, phase_config, service_config):
        self.phase_config = phase_config
        self.service_config = service_config
        self._scheduler = BackgroundScheduler()
        self._config_handlers = {
            PHASE: self._phase_type_config_handler,
            'cron': self._cron_type_config_handler,
            'observer': self._observer_type_config_handler
        }
        self._registrations = {}
        self._configured_phases = []
        self._register_configs()

        # dictionary of public transmission flags. set by network, obtained through yml config file.
        self.public_transmission = None

        phase = self.phase_config[0][PHASE]
        self.network = network.ConnectionManager(self.service_config['host'], self.service_config['port'], 0b00001 << phase - 1, self)

    def start(self):
        """ Start the NON-blocking scheduler """

        # TODO: if network not available, we will need a daemon running to rebroadcast records that haven't moved forward
        self._scheduler.start()
        self._init_networking()

    def notify(self, event_name, **kwargs):
        """ Trigger phases and any added observables """
        observers = self._registrations[event_name]
        for observer in observers:
            observer["callback"](config=observer["config"], **kwargs)

    """ INTERNAL METHODS """

    def _init_networking(self):
        """ currently only starts up network, may add more features """
        print 'initializing network'
        self.network.start_service_handler()

    def _register_configs(self):
        for config in self.phase_config:
            self._config_handlers[config["type"]](config)

    def _add_registration(self, event_name, callback, config):
        if event_name not in self._registrations:
            self._registrations[event_name] = []
        self._registrations[event_name] += [{
            'callback': callback,
            'config': config
        }]

    def _phase_type_config_handler(self, config):
        # Prevent duplicate registration of the same phase index
        if config[PHASE] not in self._configured_phases:
            self._configured_phases += [config[PHASE]]
        else:
            raise Exception("Phase " + config[PHASE] + " has already been registered.")

        if config[PHASE] == 1:
            # Register the primary phase observer
            self._add_registration(1, self._execute_phase_1, config)

            # Setup phase 1 cron
            trigger = CronTrigger(second='*/5')

            # setup the scheduler task
            def trigger_handler():
                self.notify(event_name=1, current_block_id=get_current_block_id())

            # schedule task using cron trigger
            self._scheduler.add_job(trigger_handler, trigger)
            logger().info("Phase 1 configured")
        elif config[PHASE] == 2:
            self._add_registration(2, self._execute_phase_2, config)

        elif config[PHASE] == 3:
            self._add_registration(3, self._execute_phase_3, config)

        elif config[PHASE] == 4:
            self._add_registration(4, self._execute_phase_4, config)

        elif config[PHASE] == 5:
            self._add_registration(5, self._execute_phase_5, config)

    def _cron_type_config_handler(self, config):
        """
        Cron callbacks are called with the processing node instance and config dict as params
        e.g. callback(ProcessingNode, config)
        """
        if 'cron_params' not in config:
            raise Exception("The cron observer config is missing cron_params.")
        if 'callback' not in config:
            raise Exception("The cron job is missing a 'callback' task")

        trigger = CronTrigger(**config['cron_params'])

        def trigger_handler():
            config['callback'](self, config)

        # schedule task using cron trigger
        self._scheduler.add_job(trigger_handler, trigger)

    def _observer_type_config_handler(self, config):
        if 'event_name' not in config:
            raise Exception("Observer config must have an event_name specified")
        if 'callback' not in config:
            raise Exception("Observer config must provide a callback function")

        self._add_registration(config['event_name'], config['callback'], config)

    def strip_payload(self, transactions):
        """ remove payloads from given transactions (phases beyond phase_1 shouldn't need it) """
        for transaction in transactions:
            try:
                transaction['payload'] = None
            except:
                logger().warning('failed to remove payload from transaction %s: transaction may not contain payload', transaction.id)
                continue

    def get_prior_hash(self, origin_id, phase):
        """
        returns prior block hash of curr_block_id.
        returns None if no block_id was found -- meaning this is the first block.

        Args:
            origin_id:
        """
        prior_hash = None
        if phase:
            prior_block = verfication_db.get_prior_block(origin_id, phase)

            if prior_block:
                prior_hash = prior_block[SIGNATURE][HASH]

        return prior_hash

    def _execute_phase_1(self, config, current_block_id):
        """
        TODO update all EXEC comments/docs
        * Each node gathers all transactions that may be included in the prospective block and groups them by transaction owner.
        * All transactions owned (or sourced from) a respective node's business unit or system (owned) are grouped for approval.
        * All transactions not owned by the node's business unit or system (others) are grouped for validation.
        * All owned transactions are verified per business rules, configurable, (e.g, existence or non-existence of particular fields, with field value validation logic).
        * All owned and verified transactions are "approved" by executing the Transaction Verification Signing Process defined below.
        * Any transactions deemed "unapproved" will be taken out of the prospective block from a node's perspective by non-inclusion in the signing process, and sent to a system "pool" or "queue" for analysis and alternate processing
        * All other (non-owned) transactions are validated to system wide rules agreed upon for all nodes through business and system processes.
        * All other (non-owned) transactions are declared "valid" by the node by executing the Transaction Verification Signing Process defined below.
        * Any transactions deemed "invalid" will be taken out of the prospective block from a node's perspective by non-inclusion in the signing process, and sent to a system "pool" or "queue" for analysis and alternate processing.
        """
        print("Phase 1 Verify Start.")
        # Group transactions for last 5 seconds into current block id
        block_bound_lower_ts = get_block_time(current_block_id - BLOCK_FIXATE_OFFSET)
        print ("""Time bounds: %i - %i""" % (block_bound_lower_ts, block_bound_lower_ts + BLOCK_INTERVAL))
        transaction_db.fixate_block(block_bound_lower_ts, block_bound_lower_ts + BLOCK_INTERVAL, current_block_id)

        if 'approve_block' in config:
            return config['approve_block'](config, current_block_id)

        transactions = transaction_db.get_all(block_id=current_block_id)

        # Validate the schema and structure of the transactions
        valid_transactions, invalid_transactions = self.split_items(valid_transaction_sig, transactions)

        # Use the custom approval code if configured, otherwise approve all valid transaction
        rejected_transactions = []
        if 'approve_transaction' in config:
            approved_transactions, rejected_transactions = \
                self.split_items(config['approve_transaction'], valid_transactions)
        else:
            approved_transactions = valid_transactions

        if len(approved_transactions) > 0:
            # update status of approved transactions
            for tx in approved_transactions:
                tx["header"]["status"] = "approved"
                transaction_db.update_transaction(tx)

            # stripping payload from all transactions before signing
            self.strip_payload(approved_transactions)

            phase = 1
            # signatory equals origin_id in phase 1
            signatory = origin_id = self.network.this_node.node_id
            prior_block_hash = self.get_prior_hash(origin_id, phase)
            verification_info = approved_transactions

            lower_hash = str(deep_hash(0))

            # sign approved transactions
            block_info = sign_verification_record(signatory,
                                                  prior_block_hash,
                                                  lower_hash,
                                                  self.service_config['public_key'],
                                                  self.service_config['private_key'],
                                                  current_block_id,
                                                  phase,
                                                  origin_id,
                                                  int(time.time()),
                                                  self.public_transmission,
                                                  verification_info)

            # store signed phase specific data
            verfication_db.insert_verification(block_info['verification_record'])

            # send block info off for public transmission if configured to do so
            if block_info['verification_record']['public_transmission']['p1_pub_trans']:
                self.network.public_broadcast(block_info, phase)

            # send block info for phase 2 validation
            self.network.send_block(self.network.phase_1_broadcast, block_info, phase)
            print("Phase 1 signed " + str(len(approved_transactions)) + " transactions")

        # update status transactions that were rejected
        if len(rejected_transactions) > 0:
            for tx in rejected_transactions:
                tx["header"]["status"] = "rejected"
                transaction_db.update_transaction(tx)

    def _execute_phase_2(self, config, phase_1_info):
        """
        * At this point, any participating processing nodes will have appended signed "approvals" of their respectively owned transactions and signed "validations" of un-owned transactions (see Phase 1 Verification Process).
        * Processing nodes participating in Phase 2 Verification may be a different set of nodes than the set of nodes participating in Phase 1 Verification.
        * Processing nodes may be defined for the sole purpose of Phase 2 verification (without any "owned" transactions in the system).
        * A node participating in Phase 2 verification will verify that all transactions in the prospective block are "approved" by their respective owners and are not declared invalid by a system configured portion (e.g. percentage, plurality, or majority).
        * Any transactions which are not approved will be taken out of the prospective block and "bumped" to the next block now - (d * T) for Phase 1 processing.
        * If a non-approved transaction which is older than a system configured time for the transaction type and owner, the transaction will not be "bumped" to the next block, but instead be placed in a system "pool" or "queue" for later handling or alternate processing.
        * All signed "approval" verification units will be grouped, concatenated, and cryptographically signed.
        * A "Phase 2 signature structure" is created and appended to the block.
        """

        """
        - check block sig
        - req: tx_type, tx_id, tx_ts, owner (origin - original phase_1 node_id), trans_sig
          - tx minus the payload
        """
        phase = 2
        phase_1_record = phase_1_info["record"]
        p1_verification_info = phase_1_info["verification_info"]
        phase_1_record['verification_info'] = p1_verification_info
        prior_block_hash = self.get_prior_hash(phase_1_record[ORIGIN_ID], phase)

        # validate phase_1's verification record
        if validate_verification_record(phase_1_record, p1_verification_info):
            # storing valid verification record
            verfication_db.insert_verification(phase_1_record)

            # updating record phase
            phase_1_record[PHASE] = phase

            valid_transactions, invalid_transactions = self.check_tx_requirements(p1_verification_info)

            verification_info = {
                'valid_txs': valid_transactions,
                'invalid_txs': invalid_transactions,
                'business': self.network.business,
                'deploy_location': self.network.deploy_location
            }

            lower_hash = phase_1_record[SIGNATURE][HASH]

            # sign verification and rewrite record
            block_info = sign_verification_record(self.network.this_node.node_id,
                                                  prior_block_hash,
                                                  lower_hash,
                                                  self.service_config['public_key'],
                                                  self.service_config['private_key'],
                                                  phase_1_record[BLOCK_ID],
                                                  phase_1_record[PHASE],
                                                  phase_1_record[ORIGIN_ID],
                                                  int(time.time()),
                                                  phase_1_record['public_transmission'],
                                                  verification_info
                                                  )

            # inserting verification info after signing
            verfication_db.insert_verification(block_info['verification_record'])

            # send block info off for public transmission if configured to do so
            if phase_1_record['public_transmission']['p2_pub_trans']:
                self.network.public_broadcast(block_info, phase)

            # send block info for phase 3 validation
                self.network.send_block(self.network.phase_2_broadcast, block_info, phase_1_record[PHASE])

            print "phase_2 executed"

    def check_tx_requirements(self, transactions):
        """ check if given transactions contain required fields """
        valid = True
        valid_txs, invalid_txs = [], []
        for tx in transactions:
            tx_header = tx['header']
            if not tx_header['transaction_type']:
                valid = False
            elif not tx_header['transaction_id']:
                valid = False
            elif not tx_header['transaction_ts']:
                valid = False
            elif not tx_header['owner']:
                valid = False
            elif not self.check_tx_sig_existence(tx):
                valid = False
            elif not valid_transaction_sig(tx):
                valid = False

            if valid:
                valid_txs.append(tx)
            else:
                invalid_txs.append(tx)
                valid = True

        return valid_txs, invalid_txs

    def check_tx_sig_existence(self, transaction):
        """ checks signature of given transaction """
        signature = transaction[SIGNATURE]
        valid = True
        if not signature:
            valid = False
        elif not signature[SIGNATURE]:
            valid = False
        elif not signature[HASH]:
            valid = False

        return valid

    def _execute_phase_3(self, config, phase_2_info):
        """
        * At this point, any participating processing nodes will have appended signed Phase 2 verification proof to the block.
        * Processing nodes participating in Phase 3 Verification may be a different set of nodes than the set of nodes participating in Phase 1 and Phase 2 Verification processes.
        * Processing nodes may be defined for the sole purpose of Phase 3 verification (e.g. for independent blockchain verification auditing purposes).
        * A participating node will verify that no invalid transaction has been included in the set of approved transaction.
        * A participating node will verify that all "approved" transactions are signed by their respective owner.
        * A node may perform extra validation steps on all transactions and verification units.
        * All signed "Phase 3 Signature Structures" will be grouped, concatenated, and cryptographically signed by the node.
        """
        phase = 3
        phase_2_record = phase_2_info['record']
        p2_verification_info = phase_2_info['verification_info']
        phase_2_record['verification_info'] = p2_verification_info
        prior_block_hash = self.get_prior_hash(phase_2_record[ORIGIN_ID], phase)

        # validate phase_2's verification record
        if validate_verification_record(phase_2_record, p2_verification_info):
            # storing valid verification record
            verfication_db.insert_verification(phase_2_record)

            phase_2_records = self.get_sig_records(phase_2_record)

            signatories, businesses, locations = self.get_verification_diversity(phase_2_records)

            # checking if passed requirements to move on to next phase
            if len(signatories) >= P2_COUNT_REQ and len(businesses) >= P2_BUS_COUNT_REQ and len(locations) >= P2_LOC_COUNT_REQ:
                # updating record phase
                phase_2_record[PHASE] = phase
                lower_hashes = [record[SIGNATURE]['signatory'] + ":" + record[SIGNATURE][HASH]
                                      for record in phase_2_records]

                verification_info = {
                    'lower_hashes': lower_hashes,
                    'p2_count': len(signatories),
                    'businesses': list(businesses),
                    'deploy_locations': list(locations)
                }

                lower_hash = str(deep_hash(lower_hashes))

                # sign verification and rewrite record
                block_info = sign_verification_record(self.network.this_node.node_id,
                                                      prior_block_hash,
                                                      lower_hash,
                                                      self.service_config['public_key'],
                                                      self.service_config['private_key'],
                                                      phase_2_record[BLOCK_ID],
                                                      phase_2_record[PHASE],
                                                      phase_2_record[ORIGIN_ID],
                                                      int(time.time()),
                                                      phase_2_record['public_transmission'],
                                                      verification_info
                                                      )

                # inserting verification info after signing
                verfication_db.insert_verification(block_info['verification_record'])

                # send block info off for public transmission if configured to do so
                if phase_2_record['public_transmission']['p3_pub_trans']:
                    self.network.public_broadcast(block_info, phase)

                # send block info for phase 4 validation
                self.network.send_block(self.network.phase_3_broadcast, block_info, phase)
                print "phase 3 executed"

    def get_sig_records(self, verification_record):
        """
        check how many phase signings have been received for given block
        search criteria -- origin_id, block_id, phase
        """
        block_id = verification_record[BLOCK_ID]
        origin_id = verification_record[ORIGIN_ID]
        phase = verification_record[PHASE]

        # get number of phase validations received
        records = verfication_db.get_records(block_id, origin_id, phase)

        return records

    def get_verification_diversity(self, records):
        """
        retrieve number of signing records found (not allowing dupes)
        called by phase 3 to check count requirements before sending block
        returns number of unique signatories, businesses and deploy locations
        """
        signatories = set()
        business_count = set()
        location_count = set()

        for record in records:
            signatory = record[SIGNATURE]['signatory']
            business = record['verification_info']['business']
            deploy_location = record['verification_info']['deploy_location']

            if signatory:
                signatories.add(signatory)
            if business:
                business_count.add(business)
            if deploy_location:
                location_count.add(deploy_location)

        return signatories, business_count, location_count

    def _execute_phase_4(self, config, phase_3_info):
        """ external partner notary phase """
        phase = 4
        phase_3_record = phase_3_info['record']
        p3_verification_info = phase_3_info['verification_info']
        phase_3_record['verification_info'] = p3_verification_info
        prior_block_hash = self.get_prior_hash(phase_3_record[ORIGIN_ID], phase)

        # validate phase_3's verification record
        if validate_verification_record(phase_3_record, p3_verification_info):
            # storing valid verification record
            verfication_db.insert_verification(phase_3_record)

            # updating record phase
            phase_3_record[PHASE] = phase

            lower_hash = phase_3_record[SIGNATURE][HASH]

            # sign verification and rewrite record
            block_info = sign_verification_record(self.network.this_node.node_id,
                                                  prior_block_hash,
                                                  lower_hash,
                                                  self.service_config['public_key'],
                                                  self.service_config['private_key'],
                                                  phase_3_record[BLOCK_ID],
                                                  phase_3_record[PHASE],
                                                  phase_3_record[ORIGIN_ID],
                                                  int(time.time()),
                                                  phase_3_record['public_transmission'],
                                                  None
                                                  )

<<<<<<< HEAD
            # inserting verification info after signing
            verfication_db.insert_verification(block_info['verification_record'])

            # send block info off for public transmission if configured to do so
            if phase_3_record['public_transmission']['p4_pub_trans']:
                self.network.public_broadcast(block_info, phase)

            # self.network.send_block(self.network.phase_4_broadcast, block_info, phase)
=======
            verfication_db.insert_verification(block_info['verification_record'])  # commented out so we don't continuously add same block
            self.network.send_block(self.network.phase_4_broadcast, block_info, phase)
>>>>>>> c9f2025d
            print "phase 4 executed"

    def _execute_phase_5(self, config, phase_5_info):
        """ public, Bitcoin bridge phase """
        print "phase 5 executed"

    @staticmethod
    def split_items(filter_func, items):
        accepted = []
        rejected = []
        for item in items:
            if filter_func(item):
                accepted += [item]
            else:
                rejected += [item]
        return accepted, rejected


def main():
    try:
        logger().info("Setting up argparse")
        parser = argparse.ArgumentParser(description='Process some integers.')
        parser.add_argument('--phase', type=int)
        parser.add_argument('--host', default="localhost")
        parser.add_argument('-p', '--port', type=int, default=8080)
        parser.add_argument('--debug', default=True, action="store_true")
        parser.add_argument('--private-key', dest="private_key", required=True, help="ECDSA private key for signing")
        parser.add_argument('--public-key', dest="public_key", required=True, help="ECDSA public key for signing")

        logger().info("Parsing arguments")
        args = vars(parser.parse_args())

        private_key = args["private_key"]

        with open(private_key, 'r') as key:
            private_key = key.read()

        public_key = args["public_key"]

        with open(public_key, 'r') as key:
            public_key = key.read()

        host = args["host"]
        port = args["port"]
        phase = args[PHASE]

        ProcessingNode([{
            "type": PHASE,
            PHASE: phase
        }], {
            "private_key": private_key,
            "public_key": public_key,
            "owner": "DTSS",
            "host": host,
            "port": port
        }).start()

    finally:
        postgres.cleanup()


# start calling f now and every 60 sec thereafter

if __name__ == '__main__':
    main()<|MERGE_RESOLUTION|>--- conflicted
+++ resolved
@@ -537,7 +537,6 @@
                                                   None
                                                   )
 
-<<<<<<< HEAD
             # inserting verification info after signing
             verfication_db.insert_verification(block_info['verification_record'])
 
@@ -546,10 +545,6 @@
                 self.network.public_broadcast(block_info, phase)
 
             # self.network.send_block(self.network.phase_4_broadcast, block_info, phase)
-=======
-            verfication_db.insert_verification(block_info['verification_record'])  # commented out so we don't continuously add same block
-            self.network.send_block(self.network.phase_4_broadcast, block_info, phase)
->>>>>>> c9f2025d
             print "phase 4 executed"
 
     def _execute_phase_5(self, config, phase_5_info):
