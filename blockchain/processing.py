--- conflicted
+++ resolved
@@ -88,14 +88,10 @@
         self._configured_phases = []
         self._register_configs()
 
-<<<<<<< HEAD
         # dictionary of public transmission flags. set by network, obtained through yml config file.
         self.public_transmission = None
 
-        phase = self.phase_config[0]['phase']
-=======
         phase = self.phase_config[0][PHASE]
->>>>>>> 26e9d0b3
         self.network = network.ConnectionManager(self.service_config['host'], self.service_config['port'], 0b00001 << phase - 1, self)
 
     def start(self):
@@ -263,7 +259,6 @@
             # signatory equals origin_id in phase 1
             signatory = origin_id = self.network.this_node.node_id
             prior_block_hash = self.get_prior_hash(origin_id, phase)
-
             verification_info = approved_transactions
 
             lower_phase_hash = str(deep_hash(0))
@@ -356,17 +351,13 @@
 
             # inserting verification info after signing
             verfication_db.insert_verification(block_info['verification_record'])
-<<<<<<< HEAD
 
             # send block info off for public transmission if configured to do so
             if phase_1_record['public_transmission']['p2_pub_trans']:
                 self.network.public_broadcast(block_info, phase)
 
             # send block info for phase 3 validation
-            self.network.send_block(self.network.phase_2_broadcast, block_info, phase_1_record['phase'])
-=======
-            self.network.send_block(self.network.phase_2_broadcast, block_info, phase_1_record[PHASE])
->>>>>>> 26e9d0b3
+                self.network.send_block(self.network.phase_2_broadcast, block_info, phase_1_record[PHASE])
 
             print "phase_2 executed"
 
@@ -442,8 +433,6 @@
                 lower_phase_hashes = [record[SIGNATURE]['signatory'] + ":" + record[SIGNATURE][HASH]
                                       for record in phase_2_records]
 
-                # TODO: add a structure such as a tuple to pair signatory with it's appropriate hash (signatory, hash)
-                # TODO: and store that instead of lower_phase_hashes also add said structure to phase_3_msg in thrift
                 verification_info = {
                     'lower_phase_hashes': lower_phase_hashes,
                     'p2_count': len(signatories),
@@ -601,7 +590,7 @@
         host = args["host"]
         port = args["port"]
         phase = args[PHASE]
-        
+
         ProcessingNode([{
             "type": PHASE,
             PHASE: phase
