#!/usr/bin/env python

"""
Copyright 2016 Disney Connected and Advanced Technologies

Licensed under the Apache License, Version 2.0 (the "Apache License")
with the following modification; you may not use this file except in
compliance with the Apache License and the following modification to it:
Section 6. Trademarks. is deleted and replaced with:

     6. Trademarks. This License does not grant permission to use the trade
        names, trademarks, service marks, or product names of the Licensor
        and its affiliates, except as required to comply with Section 4(c) of
        the License and to reproduce the content of the NOTICE file.

You may obtain a copy of the Apache License at

    http://www.apache.org/licenses/LICENSE-2.0

Unless required by applicable law or agreed to in writing, software
distributed under the Apache License with the above modification is
distributed on an "AS IS" BASIS, WITHOUT WARRANTIES OR CONDITIONS OF ANY
KIND, either express or implied. See the Apache License for the specific
language governing permissions and limitations under the Apache License.
"""

__author__ = "Joe Roets, Brandon Kite, Dylan Yelton, Michael Bachtel"
__copyright__ = "Copyright 2016, Disney Connected and Advanced Technologies"
__license__ = "Apache"
__version__ = "2.0"
__maintainer__ = "Joe Roets"
__email__ = "joe@dragonchain.org"

from blockchain.block import Block, \
    BLOCK_FIXATE_OFFSET, \
    BLOCK_INTERVAL, \
    get_block_time, \
    get_current_block_id

from blockchain.util.crypto import valid_transaction_sig, sign_verification_record, validate_verification_record, sign_subscription, final_hash

from bitcoin.core import *

from blockchain.db.postgres import postgres
from blockchain.db.postgres import transaction_db
from blockchain.db.postgres import verification_db
from blockchain.db.postgres import vr_transfers_db
from blockchain.db.postgres import sub_to_db as sub_db
from blockchain.db.postgres import timestamp_db

import network

from apscheduler.schedulers.background import BackgroundScheduler
from apscheduler.triggers.cron import CronTrigger

from blockchain.timestamping import BitcoinTimestamper, BitcoinFeeProvider
from blockchain.util.crypto import final_hash

import logging
import argparse
import time
import uuid

# TODO increase these for network sizing and later deliver via blockchain
P2_COUNT_REQ = 1
P2_BUS_COUNT_REQ = 1
P2_LOC_COUNT_REQ = 1

BLOCK_ID = 'block_id'
ORIGIN_ID = 'origin_id'

PHASE = 'phase'

SIGNATURE = 'signature'
HASH = 'hash'

RESERVED_TXN_TYPES = ["TT_SUB_REQ", "TT_PROVISION_SC"]
LEVEL5_PREFIX = "Dragonchain:"


def logger(name="verifier-service"):
    return logging.getLogger(name)


class ProcessingNode(object):
    PHASE_1_NAME = 'approval_phase'
    PHASE_2_NAME = 'validation_phase'
    PHASE_3_NAME = 'notary_phase'
    PHASE_4_NAME = 'internal_audit_phase'
    PHASE_5_NAME = 'external_audit_phase'

    def __init__(self, phase_config, service_config):
        self.phase_config = phase_config
        self.service_config = service_config
        self.smart_contracts = {"TT_SUB_REQ": self._subscription_request,
                                "TT_PROVISION_SC": self.provision_sc}
        self._scheduler = BackgroundScheduler()
        self._config_handlers = {
            PHASE: self._phase_type_config_handler,
            'cron': self._cron_type_config_handler,
            'observer': self._observer_type_config_handler
        }
        self._registrations = {}
        self._configured_phases = []
        self._register_configs()

        # dictionary of public transmission flags. set by network, obtained through yml config file.
        self.public_transmission = None

        phase = self.phase_config[0][PHASE]
        self.network = network.ConnectionManager(self.service_config['host'], self.service_config['port'], 0b00001 << phase - 1, self)

    def start(self):
        """ Start the NON-blocking scheduler """

        # TODO: if network not available, we will need a daemon running to rebroadcast records that haven't moved forward
        self._scheduler.start()
        self._init_networking()

    def notify(self, event_name, **kwargs):
        """ Trigger phases and any added observables """
        observers = self._registrations[event_name]
        for observer in observers:
            observer["callback"](config=observer["config"], **kwargs)

    """ INTERNAL METHODS """

    def _init_networking(self):
        """ currently only starts up network, may add more features """
        print 'initializing network'
        self.network.start_service_handler()

    def _register_configs(self):
        for config in self.phase_config:
            self._config_handlers[config["type"]](config)

    def _add_registration(self, event_name, callback, config):
        if event_name not in self._registrations:
            self._registrations[event_name] = []
        self._registrations[event_name] += [{
            'callback': callback,
            'config': config
        }]

    def _phase_type_config_handler(self, config):
        # Prevent duplicate registration of the same phase index
        if config[PHASE] not in self._configured_phases:
            self._configured_phases += [config[PHASE]]
        else:
            raise Exception("Phase " + config[PHASE] + " has already been registered.")

        if config[PHASE] == 1:
            # Register the primary phase observer
            self._add_registration(1, self._execute_phase_1, config)

            # Setup phase 1 cron
            trigger = CronTrigger(second='*/5')

            # setup the scheduler task
            def trigger_handler():
                self.notify(event_name=1, current_block_id=get_current_block_id())

            # schedule task using cron trigger
            self._scheduler.add_job(trigger_handler, trigger)
            logger().info("Phase 1 configured")
        elif config[PHASE] == 2:
            self._add_registration(2, self._execute_phase_2, config)

        elif config[PHASE] == 3:
            self._add_registration(3, self._execute_phase_3, config)

        elif config[PHASE] == 4:
            self._add_registration(4, self._execute_phase_4, config)

        elif config[PHASE] == 5:
            # Registration for normal phase 5 operations
            self._add_registration(5, self._execute_phase_5, config)
            # Registering timestamping function
            self._add_registration("timestamp", self._execute_timestamping, config)

            # Setup phase 5 cron
            trigger = CronTrigger(second='*/30')

            # setup the scheduler task
            def trigger_handler():
                self.notify(event_name="timestamp")

            # schedule task using cron trigger
            self._scheduler.add_job(trigger_handler, trigger)

    def _cron_type_config_handler(self, config):
        """
        Cron callbacks are called with the processing node instance and config dict as params
        e.g. callback(ProcessingNode, config)
        """
        if 'cron_params' not in config:
            raise Exception("The cron observer config is missing cron_params.")
        if 'callback' not in config:
            raise Exception("The cron job is missing a 'callback' task")

        trigger = CronTrigger(**config['cron_params'])

        def trigger_handler():
            config['callback'](self, config)

        # schedule task using cron trigger
        self._scheduler.add_job(trigger_handler, trigger)

    def _observer_type_config_handler(self, config):
        if 'event_name' not in config:
            raise Exception("Observer config must have an event_name specified")
        if 'callback' not in config:
            raise Exception("Observer config must provide a callback function")

        self._add_registration(config['event_name'], config['callback'], config)

    def strip_payload(self, transactions):
        """ remove payloads from given transactions (phases beyond phase_1 shouldn't need it) """
        for transaction in transactions:
            try:
                transaction['payload'] = None
            except:
                logger().warning('failed to remove payload from transaction %s: transaction may not contain payload', transaction.id)
                continue

    def get_prior_hash(self, origin_id, phase):
        """
        returns prior block hash of curr_block_id.
        returns None if no block_id was found -- meaning this is the first block.
        :param origin_id: search for hash matching this origin_id
        :param phase: search for hash matching this phase
        """
        prior_hash = None
        if phase:
            prior_block = verification_db.get_prior_block(origin_id, phase)

            if prior_block:
                prior_hash = prior_block[SIGNATURE][HASH]

        return prior_hash

    def _subscription_request(self, transaction):
        """
            attempts to make initial communication with subscription node
            param transaction: transaction to retrieve subscription info from
        """
        # check if given transaction has one or more subscriptions tied to it and inserts into subscriptions database
        if "subscription" in transaction["payload"]:
            subscription = transaction["payload"]['subscription']
            try:
                subscription_id = str(uuid.uuid4())
                criteria = subscription['criteria']
                phase_criteria = subscription['phase_criteria']
                subscription['create_ts'] = int(time.time())
                public_key = self.service_config['public_key']
                # store new subscription info
                sub_db.insert_subscription(subscription, subscription_id)
                # get subscription node
                subscription_node = self.network.get_subscription_node(subscription)
                # initiate communication with subscription node
                if subscription_node:
                    subscription_node.client.subscription_provisioning(subscription_id, criteria, phase_criteria, subscription['create_ts'], public_key)
                return True
            except Exception as ex:  # likely already subscribed
                template = "An exception of type {0} occurred. Arguments:\n{1!r}"
                message = template.format(type(ex).__name__, ex.args)
                logger().warning(message)
                return False

    def get_subscription_signature(self, subscription):
        """ return signature for given subscription """
        sign_subscription(self.network.this_node.node_id,
                          subscription,
                          self.service_config["private_key"],
                          self.service_config["public_key"])

    def provision_sc(self, transaction):
        return True

    def _execute_phase_1(self, config, current_block_id):
        """
        TODO update all EXEC comments/docs
        * Each node gathers all transactions that may be included in the prospective block and groups them by transaction owner.
        * All transactions owned (or sourced from) a respective node's business unit or system (owned) are grouped for approval.
        * All transactions not owned by the node's business unit or system (others) are grouped for validation.
        * All owned transactions are verified per business rules, configurable, (e.g, existence or non-existence of particular fields, with field value validation logic).
        * All owned and verified transactions are "approved" by executing the Transaction Verification Signing Process defined below.
        * Any transactions deemed "unapproved" will be taken out of the prospective block from a node's perspective by non-inclusion in the signing process, and sent to a system "pool" or "queue" for analysis and alternate processing
        * All other (non-owned) transactions are validated to system wide rules agreed upon for all nodes through business and system processes.
        * All other (non-owned) transactions are declared "valid" by the node by executing the Transaction Verification Signing Process defined below.
        * Any transactions deemed "invalid" will be taken out of the prospective block from a node's perspective by non-inclusion in the signing process, and sent to a system "pool" or "queue" for analysis and alternate processing.
        """
        print("Phase 1 Verify Start.")
        # Group transactions for last 5 seconds into current block id
        block_bound_lower_ts = get_block_time(current_block_id - BLOCK_FIXATE_OFFSET)
        print ("""Time bounds: %i - %i""" % (block_bound_lower_ts, block_bound_lower_ts + BLOCK_INTERVAL))
        transaction_db.fixate_block(block_bound_lower_ts, block_bound_lower_ts + BLOCK_INTERVAL, current_block_id)

        transactions = transaction_db.get_all(block_id=current_block_id)

        # Validate the schema and structure of the transactions
        valid_transactions, invalid_transactions = self.split_items(valid_transaction_sig, transactions)

        rejected_transactions = []
        approved_transactions = []

        for txn in valid_transactions:
            txn_type = txn["header"]["transaction_type"]
            if txn_type in self.smart_contracts:
                if self.smart_contracts[txn["header"]["transaction_type"]](txn):
                    approved_transactions.append(txn)
                else:
                    rejected_transactions.append(txn)
            else:
                rejected_transactions.append(txn)

        if len(approved_transactions) > 0:
            # update status of approved transactions
            for tx in approved_transactions:
                tx["header"]["status"] = "approved"
                transaction_db.update_transaction(tx)

            # stripping payload from all transactions before signing
            self.strip_payload(approved_transactions)

            phase = 1
            # signatory equals origin_id in phase 1
            signatory = origin_id = self.network.this_node.node_id
            prior_block_hash = self.get_prior_hash(origin_id, phase)
            verification_info = approved_transactions

            lower_hash = str(final_hash([0]))

            # sign approved transactions
            block_info = sign_verification_record(signatory,
                                                  prior_block_hash,
                                                  lower_hash,
                                                  self.service_config['public_key'],
                                                  self.service_config['private_key'],
                                                  current_block_id,
                                                  phase,
                                                  origin_id,
                                                  int(time.time()),
                                                  self.public_transmission,
                                                  verification_info)
            # store signed phase specific data
            verification_id = str(uuid.uuid4())
            verification_db.insert_verification(block_info['verification_record'], verification_id)

            # send block info off for public transmission if configured to do so
            if block_info['verification_record']['public_transmission']['p1_pub_trans']:
                self.network.public_broadcast(block_info, phase)

            # send block info for phase 2 validation
            self.network.send_block(self.network.phase_1_broadcast, block_info, phase)
            print("Phase 1 signed " + str(len(approved_transactions)) + " transactions")

        # update status transactions that were rejected
        if len(rejected_transactions) > 0:
            for tx in rejected_transactions:
                tx["header"]["status"] = "rejected"
                transaction_db.update_transaction(tx)

    def _execute_phase_2(self, config, phase_1_info):
        """
        * At this point, any participating processing nodes will have appended signed "approvals" of their respectively owned transactions and signed "validations" of un-owned transactions (see Phase 1 Verification Process).
        * Processing nodes participating in Phase 2 Verification may be a different set of nodes than the set of nodes participating in Phase 1 Verification.
        * Processing nodes may be defined for the sole purpose of Phase 2 verification (without any "owned" transactions in the system).
        * A node participating in Phase 2 verification will verify that all transactions in the prospective block are "approved" by their respective owners and are not declared invalid by a system configured portion (e.g. percentage, plurality, or majority).
        * Any transactions which are not approved will be taken out of the prospective block and "bumped" to the next block now - (d * T) for Phase 1 processing.
        * If a non-approved transaction which is older than a system configured time for the transaction type and owner, the transaction will not be "bumped" to the next block, but instead be placed in a system "pool" or "queue" for later handling or alternate processing.
        * All signed "approval" verification units will be grouped, concatenated, and cryptographically signed.
        * A "Phase 2 signature structure" is created and appended to the block.
        """

        """
        - check block sig
        - req: tx_type, tx_id, tx_ts, owner (origin - original phase_1 node_id), trans_sig
          - tx minus the payload
        """
        phase = 2
        phase_1_record = phase_1_info["record"]
        p1_verification_info = phase_1_info["verification_info"]
        phase_1_record['verification_info'] = p1_verification_info
        prior_block_hash = self.get_prior_hash(phase_1_record[ORIGIN_ID], phase)

        # validate phase_1's verification record
        if validate_verification_record(phase_1_record, p1_verification_info):
            # storing valid verification record
            verification_db.insert_verification(phase_1_record)

            # updating record phase
            phase_1_record[PHASE] = phase

            valid_transactions, invalid_transactions = self.check_tx_requirements(p1_verification_info)

            verification_info = {
                'valid_txs': valid_transactions,
                'invalid_txs': invalid_transactions,
                'business': self.network.business,
                'deploy_location': self.network.deploy_location
            }

            lower_hash = phase_1_record[SIGNATURE][HASH]

            # sign verification and rewrite record
            block_info = sign_verification_record(self.network.this_node.node_id,
                                                  prior_block_hash,
                                                  lower_hash,
                                                  self.service_config['public_key'],
                                                  self.service_config['private_key'],
                                                  phase_1_record[BLOCK_ID],
                                                  phase_1_record[PHASE],
                                                  phase_1_record[ORIGIN_ID],
                                                  int(time.time()),
                                                  phase_1_record['public_transmission'],
                                                  verification_info
                                                  )

            # inserting verification info after signing
            verification_id = str(uuid.uuid4())
            verification_db.insert_verification(block_info['verification_record'], verification_id)

            # inserting receipt of signed verification for data transfer
            vr_transfers_db.insert_transfer(phase_1_record['origin_id'], phase_1_record['signature']['signatory'], verification_id)

            # send block info off for public transmission if configured to do so
            if phase_1_record['public_transmission']['p2_pub_trans']:
                self.network.public_broadcast(block_info, phase)

            # send block info for phase 3 validation
            self.network.send_block(self.network.phase_2_broadcast, block_info, phase)

            print "phase_2 executed"

    def check_tx_requirements(self, transactions):
        """ check if given transactions contain required fields """
        valid = True
        valid_txs, invalid_txs = [], []
        for tx in transactions:
            tx_header = tx['header']
            if not tx_header['transaction_type']:
                valid = False
            elif not tx_header['transaction_id']:
                valid = False
            elif not tx_header['transaction_ts']:
                valid = False
            elif not tx_header['owner']:
                valid = False
            elif not self.check_tx_sig_existence(tx):
                valid = False
            elif not valid_transaction_sig(tx):
                valid = False

            if valid:
                valid_txs.append(tx)
            else:
                invalid_txs.append(tx)
                valid = True

        return valid_txs, invalid_txs

    def check_tx_sig_existence(self, transaction):
        """ checks signature of given transaction """
        signature = transaction[SIGNATURE]
        valid = True
        if not signature:
            valid = False
        elif not signature[SIGNATURE]:
            valid = False
        elif not signature[HASH]:
            valid = False

        return valid

    def _execute_phase_3(self, config, phase_2_info):
        """
        * At this point, any participating processing nodes will have appended signed Phase 2 verification proof to the block.
        * Processing nodes participating in Phase 3 Verification may be a different set of nodes than the set of nodes participating in Phase 1 and Phase 2 Verification processes.
        * Processing nodes may be defined for the sole purpose of Phase 3 verification (e.g. for independent blockchain verification auditing purposes).
        * A participating node will verify that no invalid transaction has been included in the set of approved transaction.
        * A participating node will verify that all "approved" transactions are signed by their respective owner.
        * A node may perform extra validation steps on all transactions and verification units.
        * All signed "Phase 3 Signature Structures" will be grouped, concatenated, and cryptographically signed by the node.
        """
        phase = 3
        phase_2_record = phase_2_info['record']
        p2_verification_info = phase_2_info['verification_info']
        phase_2_record['verification_info'] = p2_verification_info
        prior_block_hash = self.get_prior_hash(phase_2_record[ORIGIN_ID], phase)

        # validate phase_2's verification record
        if validate_verification_record(phase_2_record, p2_verification_info):
            # storing valid verification record
            verification_db.insert_verification(phase_2_record)

            # retrieve all phase 2 records for current block
            phase_2_records = self.get_sig_records(phase_2_record)

            signatories, businesses, locations = self.get_verification_diversity(phase_2_records)

            # checking if passed requirements to move on to next phase
            if len(signatories) >= P2_COUNT_REQ and len(businesses) >= P2_BUS_COUNT_REQ and len(locations) >= P2_LOC_COUNT_REQ:
                # updating record phase
                phase_2_record[PHASE] = phase
                lower_hashes = [record[SIGNATURE]['signatory'] + ":" + record[SIGNATURE][HASH] for record in phase_2_records]

                verification_info = {
                    'lower_hashes': lower_hashes,
                    'p2_count': len(signatories),
                    'businesses': list(businesses),
                    'deploy_locations': list(locations)
                }

                lower_hash = str(final_hash(lower_hashes))

                # sign verification and rewrite record
                block_info = sign_verification_record(self.network.this_node.node_id,
                                                      prior_block_hash,
                                                      lower_hash,
                                                      self.service_config['public_key'],
                                                      self.service_config['private_key'],
                                                      phase_2_record[BLOCK_ID],
                                                      phase_2_record[PHASE],
                                                      phase_2_record[ORIGIN_ID],
                                                      int(time.time()),
                                                      phase_2_record['public_transmission'],
                                                      verification_info
                                                      )

                # inserting verification info after signing
                verification_id = str(uuid.uuid4())
                verification_db.insert_verification(block_info['verification_record'], verification_id)

                # inserting receipt for each phase 2 record received
                for record in phase_2_records:
                    vr_transfers_db.insert_transfer(record['origin_id'], record['signature']['signatory'], verification_id)

                # send block info off for public transmission if configured to do so
                if phase_2_record['public_transmission']['p3_pub_trans']:
                    self.network.public_broadcast(block_info, phase)

                # send block info for phase 4 validation
                self.network.send_block(self.network.phase_3_broadcast, block_info, phase)
                print "phase 3 executed"

    def get_sig_records(self, verification_record):
        """
        check how many phase signings have been received for given block
        search criteria -- origin_id, block_id, phase
        """
        block_id = verification_record[BLOCK_ID]
        origin_id = verification_record[ORIGIN_ID]
        phase = verification_record[PHASE]

        # get_verifications -- number of phase validations received
        records = verification_db.get_records(block_id=block_id, origin_id=origin_id, phase=phase)

        return records

    def get_verification_diversity(self, records):
        """
        retrieve number of signing records found (not allowing dupes)
        called by phase 3 to check count requirements before sending block
        returns number of unique signatories, businesses and deploy locations
        """
        signatories = set()
        business_count = set()
        location_count = set()

        for record in records:
            signatory = record[SIGNATURE]['signatory']
            business = record['verification_info']['business']
            deploy_location = record['verification_info']['deploy_location']

            if signatory:
                signatories.add(signatory)
            if business:
                business_count.add(business)
            if deploy_location:
                location_count.add(deploy_location)

        return signatories, business_count, location_count

    def _execute_phase_4(self, config, phase_3_info):
        """ external partner notary phase """
        phase = 4
        phase_3_record = phase_3_info['record']
        p3_verification_info = phase_3_info['verification_info']
        phase_3_record['verification_info'] = p3_verification_info
        prior_block_hash = self.get_prior_hash(phase_3_record[ORIGIN_ID], phase)

        # validate phase_3's verification record
        if validate_verification_record(phase_3_record, p3_verification_info):
            # storing valid verification record
            verification_db.insert_verification(phase_3_record)

            # updating record phase
            phase_3_record[PHASE] = phase

            lower_hash = phase_3_record[SIGNATURE][HASH]

            verification_info = lower_hash

            # sign verification and rewrite record
            block_info = sign_verification_record(self.network.this_node.node_id,
                                                  prior_block_hash,
                                                  lower_hash,
                                                  self.service_config['public_key'],
                                                  self.service_config['private_key'],
                                                  phase_3_record[BLOCK_ID],
                                                  phase_3_record[PHASE],
                                                  phase_3_record[ORIGIN_ID],
                                                  int(time.time()),
                                                  phase_3_record['public_transmission'],
                                                  verification_info
                                                  )

            # inserting verification info after signing
            verification_id = str(uuid.uuid4())
            verification_db.insert_verification(block_info['verification_record'], verification_id)

            # inserting receipt of signed verification for data transfer
            vr_transfers_db.insert_transfer(phase_3_record['origin_id'], phase_3_record['signature']['signatory'], verification_id)

            # send block info off for public transmission if configured to do so
            if phase_3_record['public_transmission']['p4_pub_trans']:
                self.network.public_broadcast(block_info, phase)

            print "phase 4 executed"

    def _execute_phase_5(self, config, verification):
        """ public, Bitcoin bridge phase """
        phase = 5
        verification_record = verification['record']

        verification_info = verification['verification_info']
        verification_record['verification_info'] = verification_info

        # set block_id and origin_id to None for the reason that the records can come from any phase
        if validate_verification_record(verification_record, verification_info):
            timestamp_db.insert_verification(verification_record)
            verification_db.insert_verification(verification_record)
            print "phase 5 executed"

    def _execute_timestamping(self, config):
        """
        verification_info = {
                            'verification_records': {
                                origin_id: {
                                    'timestamp_id': hash
                                }
                            },
                            'blockchain_type': "BTC"
                            }
        """
        hashes = []
        verification_info = {
            'verification_records': {},
            'blockchain_type': "BTC"
        }
        pending_records = timestamp_db.get_pending_timestamp()

        # returns out of the function if there are no records waiting to be broadcast
        if not pending_records:
            return

        # creates a list of hashes as well as builds the verification_info structure
        for r in pending_records:
            hashes.append(r['signature']['hash'])
            # organizes the verification records by origin_id with a dictionary of timestamp_ids and hashes
            if r['origin_id'] not in verification_info['verification_records']:
                verification_info['verification_records'][r['origin_id']] = {}
            verification_info['verification_records'][r['origin_id']][r['timestamp_id']] = r['signature']['hash']

        # takes the list of hashes to be transmitted and hashes with 256 bit to get in form to send
<<<<<<< HEAD
        transaction_hash = final_hash(hashes, type=256)

=======
        transaction_hash += final_hash(hashes,type=256)
>>>>>>> 1e5f4d6f
        # sets the hash in the verification_info structure to the hash we just generated
        verification_info['hash'] = transaction_hash

        stamper = BitcoinTimestamper(self.service_config['bitcoin_network'], BitcoinFeeProvider())
        bitcoin_tx_id = stamper.persist("%s%s" % (LEVEL5_PREFIX, transaction_hash))
        bitcoin_tx_id = b2lx(bitcoin_tx_id).encode('utf-8')
        verification_info['public_transaction_id'] = bitcoin_tx_id

        prior_block_hash = None
        # This is the hash of all of the lower elements
        lower_hash = transaction_hash
        block_id = None
        phase = 5
        origin_id = None
        public_transmission = False
        block_info = sign_verification_record(self.network.this_node.node_id,
                                              prior_block_hash,
                                              lower_hash,
                                              self.service_config['public_key'],
                                              self.service_config['private_key'],
                                              block_id,
                                              phase,
                                              origin_id,
                                              int(time.time()),
                                              public_transmission,
                                              verification_info
                                              )

        # inserts a new verification record for the new record created to be sent
        verification_db.insert_verification(block_info['verification_record'])

        # sets the timestamp_receipt to true to indicate the records have been sent
        for origin_id in verification_info['verification_records'].keys():
            for verification_id in verification_info['verification_records'][origin_id]:
                timestamp_db.set_transaction_timestamp_proof(verification_id)

        # dictionary where the key is origin_id and the value is list of signatories sent from that origin_id
        unique_vr_transfers = {}

        # creates a verification_record for each unique origin_id-signatory pair
        for verification_record in pending_records:
            if not verification_record['origin_id'] in unique_vr_transfers:
                unique_vr_transfers[verification_record['origin_id']] = []
            # inserts a single record per origin_id
            if verification_record['signature']['signatory'] not in unique_vr_transfers[verification_record['origin_id']]:
                vr_transfers_db.insert_transfer(verification_record['origin_id'],
                                                verification_record['signature']['signatory'],
                                                verification_record['timestamp_id'])

                unique_vr_transfers[verification_record['origin_id']].append(verification_record['signature']['signatory'])


    @staticmethod
    def split_items(filter_func, items):
        accepted = []
        rejected = []
        for item in items:
            if filter_func(item):
                accepted += [item]
            else:
                rejected += [item]
        return accepted, rejected


def main():
    try:
        logger().info("Setting up argparse")
        parser = argparse.ArgumentParser(description='Process some integers.')
        parser.add_argument('--phase', type=int)
        parser.add_argument('--host', default="localhost")
        parser.add_argument('-p', '--port', type=int, default=8080)
        parser.add_argument('--debug', default=True, action="store_true")
        parser.add_argument('--private-key', dest="private_key", required=True, help="ECDSA private key for signing")
        parser.add_argument('--public-key', dest="public_key", required=True, help="ECDSA public key for signing")
        parser.add_argument('--bitcoin-network', dest="bitcoin_network", required=False, help="Bitcoin network (mainnet, testnet, regtest)")

        logger().info("Parsing arguments")
        args = vars(parser.parse_args())

        private_key = args["private_key"]

        with open(private_key, 'r') as key:
            private_key = key.read()

        public_key = args["public_key"]

        with open(public_key, 'r') as key:
            public_key = key.read()

        host = args["host"]
        port = args["port"]
        phase = args[PHASE]
        bitcoin_network = args["bitcoin_network"]

        ProcessingNode([{
            "type": PHASE,
            PHASE: phase
        }], {
            "private_key": private_key,
            "public_key": public_key,
            "owner": "DTSS",
            "host": host,
            "port": port,
            "bitcoin_network": bitcoin_network
        }).start()

    finally:
        postgres.cleanup()


# start calling f now and every 60 sec thereafter

if __name__ == '__main__':
    main()<|MERGE_RESOLUTION|>--- conflicted
+++ resolved
@@ -674,12 +674,11 @@
             verification_info['verification_records'][r['origin_id']][r['timestamp_id']] = r['signature']['hash']
 
         # takes the list of hashes to be transmitted and hashes with 256 bit to get in form to send
-<<<<<<< HEAD
         transaction_hash = final_hash(hashes, type=256)
 
-=======
-        transaction_hash += final_hash(hashes,type=256)
->>>>>>> 1e5f4d6f
+        # normal SHA512 hash for all lower VR contents
+        lower_hash = final_hash(hashes)
+
         # sets the hash in the verification_info structure to the hash we just generated
         verification_info['hash'] = transaction_hash
 
@@ -690,7 +689,6 @@
 
         prior_block_hash = None
         # This is the hash of all of the lower elements
-        lower_hash = transaction_hash
         block_id = None
         phase = 5
         origin_id = None
