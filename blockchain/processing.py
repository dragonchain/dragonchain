--- conflicted
+++ resolved
@@ -414,12 +414,9 @@
             if len(signatories) >= P2_COUNT_REQ and len(businesses) >= P2_BUS_COUNT_REQ and len(locations) >= P2_LOC_COUNT_REQ:
                 # updating record phase
                 phase_2_record[PHASE] = phase
-
-<<<<<<< HEAD
-                lower_phase_hashes = [record['signature']['signatory'] + ":" + record['signature']['hash'] for record in phase_2_records]
-=======
-                lower_phase_hashes = [record[SIGNATURE][HASH] for record in phase_2_records]
->>>>>>> e0f7c7f3
+                lower_phase_hashes = [record[SIGNATURE]['signatory'] + ":" + record[SIGNATURE][HASH]
+                                      for record in phase_2_records]
+
                 # TODO: add a structure such as a tuple to pair signatory with it's appropriate hash (signatory, hash)
                 # TODO: and store that instead of lower_phase_hashes also add said structure to phase_3_msg in thrift
                 verification_info = {
