--- conflicted
+++ resolved
@@ -91,28 +91,17 @@
 # PyCharm
 .idea
 
-<<<<<<< HEAD
 # logs
 logs/
 
 # pki
 pki/
 
-# .DStore
+# .DS_Store
 .DS_Store
 
 # config
 configs/blockchain1.yml
 configs/blockchain2.yml
 configs/blockchain3.yml
-configs/blockchain4.yml
-=======
-# configs
-dragonchain/configs
-
-# pki
-dragonchain/pki
-
-# logs
-dragonchain/logs
->>>>>>> 7e015ddb
+configs/blockchain4.yml