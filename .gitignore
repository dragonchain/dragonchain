--- conflicted
+++ resolved
@@ -91,27 +91,14 @@
 # PyCharm
 .idea
 
-<<<<<<< HEAD
 # logs
 logs/
-=======
-# configs
+
+# pki
+pki/
+
+# config
 configs/blockchain1.yml
 configs/blockchain2.yml
 configs/blockchain3.yml
 configs/blockchain4.yml
->>>>>>> c4ad6263
-
-# pki
-pki/
-
-<<<<<<< HEAD
-#configs
-configs/blockchain1.yml
-configs/blockchain2.yml
-configs/blockchain3.yml
-configs/blockchain4.yml
-=======
-# logs
-logs/
->>>>>>> c4ad6263
